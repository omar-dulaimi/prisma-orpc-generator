{
  "name": "prisma-orpc-generator",
  "version": "1.1.1",
  "description": "Prisma generator that creates fully-featured oRPC routers",
  "main": "lib/index.js",
  "types": "lib/index.d.ts",
  "type": "commonjs",
  "bin": {
    "prisma-orpc-generator": "lib/bin.js"
  },
  "scripts": {
    "build": "tsc",
    "build:watch": "tsc --watch",
    "dev": "npm run build:watch",
    "test": "vitest run",
    "test:watch": "vitest",
    "test:coverage": "vitest run --coverage",
    "test:e2e": "vitest run tests/e2e-crud.test.ts",
    "lint": "eslint src/**/*.ts",
    "lint:fix": "eslint src/**/*.ts --fix",
    "format": "prettier --write src/**/*.ts",
    "typecheck": "tsc --noEmit",
    "generate:docs": "typedoc src/index.ts",
    "prepublishOnly": "npm run build && npm run typecheck",
    "prerelease": "npm run build && npm run typecheck && npm run lint && npm run test",
    "release": "semantic-release",
    "release:dry": "semantic-release --dry-run",
    "release:predict": "git fetch --tags --quiet && semantic-release --dry-run --no-ci --plugins @semantic-release/commit-analyzer",
    "release:predict:notes": "git fetch --tags --quiet && semantic-release --dry-run --no-ci --plugins @semantic-release/commit-analyzer,@semantic-release/release-notes-generator",
    "example:basic-start-only": "pnpm -C examples/basic run dev",
    "example:basic": "pnpm run build && pnpm --dir examples/basic install && pnpm --dir examples/basic exec prisma generate --schema schema.prisma && pnpm --dir examples/basic exec prisma db push --schema schema.prisma --skip-generate && pnpm --dir examples/basic run db:seed && pnpm --dir examples/basic run dev",
    "example:basic:prepare": "pnpm run build && pnpm --dir examples/basic install && pnpm --dir examples/basic exec prisma generate --schema schema.prisma && pnpm --dir examples/basic exec prisma db push --schema schema.prisma --skip-generate && pnpm --dir examples/basic run db:seed",
    "example:basic:build": "pnpm run build && pnpm --dir examples/basic install && pnpm --dir examples/basic exec prisma generate --schema schema.prisma && pnpm --dir examples/basic run build:relaxed"
  },
  "keywords": [
    "prisma",
    "orpc",
    "generator",
    "typescript",
    "api",
    "rpc",
    "type-safe",
    "codegen",
    "middleware",
    "validation",
    "multi-runtime"
  ],
  "author": "Omar Dulaimi",
  "license": "MIT",
  "repository": {
    "type": "git",
    "url": "https://github.com/omar-dulaimi/prisma-orpc-generator"
  },
  "bugs": {
    "url": "https://github.com/omar-dulaimi/prisma-orpc-generator/issues"
  },
  "homepage": "https://github.com/omar-dulaimi/prisma-orpc-generator#readme",
  "engines": {
    "node": ">=18.18.0"
  },
  "files": [
    "lib/**/*",
    "README.md",
    "LICENSE"
  ],
  "dependencies": {
<<<<<<< HEAD
    "@orpc/client": "^1.8.6",
    "@orpc/server": "^1.8.6",
    "@orpc/zod": "^1.8.6",
    "@prisma/generator-helper": "^6.15.0",
    "@prisma/internals": "^6.15.0",
    "chalk": "^5.6.2",
    "commander": "^11.1.0",
=======
    "@orpc/client": "^1.10.0",
    "@orpc/server": "^1.10.0",
    "@orpc/zod": "^1.10.0",
    "@prisma/generator-helper": "^6.18.0",
    "@prisma/internals": "^6.18.0",
    "chalk": "^5.6.2",
    "commander": "^14.0.1",
>>>>>>> 896a266a
    "dataloader": "^2.2.3",
    "pluralize": "^8.0.0",
    "prettier": "^3.6.2",
    "prisma-zod-generator": "^1.30.2",
    "ts-morph": "^27.0.2",
    "zod": "^4.1.12"
  },
  "devDependencies": {
    "@prisma/client": "^6.18.0",
    "@semantic-release/changelog": "^6.0.3",
    "@semantic-release/commit-analyzer": "^13.0.1",
    "@semantic-release/git": "^10.0.1",
    "@semantic-release/github": "^12.0.0",
    "@semantic-release/npm": "^13.1.1",
    "@semantic-release/release-notes-generator": "^14.1.0",
    "@types/node": "^24.9.1",
    "@types/pluralize": "^0.0.33",
    "@typescript-eslint/eslint-plugin": "^8.46.2",
    "@typescript-eslint/parser": "^8.46.2",
    "@vitest/ui": "^4.0.2",
    "conventional-changelog-conventionalcommits": "^9.1.0",
    "eslint": "^9.38.0",
    "eslint-config-prettier": "^10.1.8",
    "eslint-plugin-prettier": "^5.5.4",
    "orpc-shield": "^0.1.3",
    "prisma": "^6.18.0",
    "semantic-release": "^25.0.1",
    "ts-node": "^10.9.2",
    "typedoc": "^0.28.14",
    "typescript": "^5.9.3",
    "vite": "^7.1.12",
    "vite-tsconfig-paths": "^5.1.4",
    "vitest": "^4.0.2"
  },
  "peerDependencies": {
    "@prisma/client": ">=6.18.0",
    "orpc-shield": ">=0.1.3",
    "prisma": ">=6.18.0"
  },
  "peerDependenciesMeta": {
    "orpc-shield": {
      "optional": true
    }
  },
  "packageManager": "pnpm@9.0.0"
}<|MERGE_RESOLUTION|>--- conflicted
+++ resolved
@@ -64,15 +64,6 @@
     "LICENSE"
   ],
   "dependencies": {
-<<<<<<< HEAD
-    "@orpc/client": "^1.8.6",
-    "@orpc/server": "^1.8.6",
-    "@orpc/zod": "^1.8.6",
-    "@prisma/generator-helper": "^6.15.0",
-    "@prisma/internals": "^6.15.0",
-    "chalk": "^5.6.2",
-    "commander": "^11.1.0",
-=======
     "@orpc/client": "^1.10.0",
     "@orpc/server": "^1.10.0",
     "@orpc/zod": "^1.10.0",
@@ -80,7 +71,6 @@
     "@prisma/internals": "^6.18.0",
     "chalk": "^5.6.2",
     "commander": "^14.0.1",
->>>>>>> 896a266a
     "dataloader": "^2.2.3",
     "pluralize": "^8.0.0",
     "prettier": "^3.6.2",
