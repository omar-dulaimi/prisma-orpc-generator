--- conflicted
+++ resolved
@@ -64,21 +64,12 @@
     "LICENSE"
   ],
   "dependencies": {
-<<<<<<< HEAD
-    "@orpc/client": "^1.8.6",
-    "@orpc/server": "^1.8.6",
-    "@orpc/zod": "^1.8.6",
-    "@prisma/generator-helper": "^6.15.0",
-    "@prisma/internals": "^6.15.0",
-    "chalk": "^4.1.2",
-=======
     "@orpc/client": "^1.10.0",
     "@orpc/server": "^1.10.0",
     "@orpc/zod": "^1.10.0",
     "@prisma/generator-helper": "^6.18.0",
     "@prisma/internals": "^6.18.0",
     "chalk": "^5.6.2",
->>>>>>> 63a6d3c2
     "commander": "^14.0.1",
     "dataloader": "^2.2.3",
     "pluralize": "^8.0.0",
